--- conflicted
+++ resolved
@@ -107,28 +107,6 @@
       ang_vel_yaw=[-0.5, 0.5],
   )
 
-<<<<<<< HEAD
-NAME_ROBOT = 'biped'
-if NAME_ROBOT == 'biped':
-    import robot_training.src.assets.biped.config as robot_config
-else:
-    raise ValueError(f'NAME_ROBOT must be "biped"')
-
-XML_PATH = robot_config.XML_PATH
-ROOT_BODY = robot_config.ROOT_BODY
-FEET_SITES = robot_config.FEET_SITES
-FEET_GEOMS = robot_config.FEET_GEOMS
-GRAVITY_SENSOR = robot_config.GRAVITY_SENSOR
-GLOBAL_LINVEL_SENSOR = robot_config.GLOBAL_LINVEL_SENSOR
-GLOBAL_ANGVEL_SENSOR = robot_config.GLOBAL_ANGVEL_SENSOR
-LOCAL_LINVEL_SENSOR = robot_config.LOCAL_LINVEL_SENSOR
-ACCELEROMETER_SENSOR = robot_config.ACCELEROMETER_SENSOR
-GYRO_SENSOR = robot_config.GYRO_SENSOR
-IMU_SITE = robot_config.IMU_SITE
-HIP_JOINT_NAMES = robot_config.HIP_JOINT_NAMES
-
-=======
->>>>>>> a275f89c
 
 class Biped(gym.Env):
     """Track a joystick command."""
