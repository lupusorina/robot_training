--- conflicted
+++ resolved
@@ -101,11 +101,7 @@
   return td
 
 def train(
-<<<<<<< HEAD
-    env_name: str = 'pendulum',
-=======
     env_name: str = 'biped',
->>>>>>> 47172371
     num_envs: int = 256,
     episode_length: int = 1000,
     device: str = 'cuda',
